<<<<<<< HEAD
from typing import Optional, Type, Any ,List
=======
from typing import List, Optional
>>>>>>> 7024058d
from pydantic import BaseModel, Field

class ContentElement(BaseModel):
    type: str = Field(..., description="The type of content element (e.g., definition, example, activity).")
    content: str = Field(..., description="The actual content of the element.")

class DiscussionQuestion(BaseModel):
    question: str = Field(..., description="A question to encourage critical thinking.")

class HandsOnActivity(BaseModel):
    title: str = Field(..., description="Title of the hands-on activity.")
    description: str = Field(..., description="Description of the hands-on activity.")

class ReflectiveQuestion(BaseModel):
    question: str = Field(..., description="A question to evaluate understanding.")

class AssessmentIdea(BaseModel):
    type: str = Field(..., description="Type of assessment (e.g., quiz, project, written task).")
    description: str = Field(..., description="Description of the assessment idea.")

class SubTopic(BaseModel):
    title: str = Field(..., description="The title of the subtopic.")
    key_concepts: List[ContentElement] = Field(..., description="List of key concepts under this subtopic.")
    discussion_questions: List[DiscussionQuestion] = Field(..., description="List of discussion questions.")
    hands_on_activities: List[HandsOnActivity] = Field(..., description="List of hands-on activities.")
    reflective_questions: List[ReflectiveQuestion] = Field(..., description="List of reflective questions.")
    assessment_ideas: List[AssessmentIdea] = Field(..., description="List of assessment ideas.")

class MainTopic(BaseModel):
    title: str = Field(..., description="The title of the main topic.")
    subtopics: List[SubTopic] = Field(..., description="List of subtopics under this main topic.")

class LessonPlan(BaseModel):
    title: str = Field(..., description="The overall title of the lesson plan.")
    subject: str = Field(..., description="The subject area of the lesson.")
    learning_objectives: List[str] = Field(..., description="List of learning objectives tailored to different learning levels.")
    lesson_introduction: str = Field(..., description="Introduction to the lesson including a hook and real-world applications.")
    main_topics: List[MainTopic] = Field(..., description="A list of main topics covered in the lesson.")
    learning_adaptations: Optional[str] = Field(None, description="Learning adaptations for different grade levels.")
    real_world_applications: Optional[str] = Field(None, description="Discussion of real-world applications, careers, and future learning paths.")
    ethical_considerations: Optional[str] = Field(None, description="Discussion of ethical considerations and societal impact.")

    def show(self):
        print("=" * 80)
        print(f"Lesson Plan: {self.title}")
        print(f"Subject: {self.subject}")
        print(f"Learning Objectives: {', '.join(self.learning_objectives)}")
        print(f"Lesson Introduction: {self.lesson_introduction}")
        print("=" * 80)

        for i, main_topic in enumerate(self.main_topics, 1):
            print(f"\nMain Topic {i}: {main_topic.title}")
            for j, subtopic in enumerate(main_topic.subtopics, 1):
                print(f"\n   Subtopic {i}.{j}: {subtopic.title}")
                print("   Key Concepts:")
                for element in subtopic.key_concepts:
                    print(f"      - {element.type.capitalize()}: {element.content}")

                print("   Discussion Questions:")
                for dq in subtopic.discussion_questions:
                    print(f"      - {dq.question}")

                print("   Hands-On Activities:")
                for activity in subtopic.hands_on_activities:
                    print(f"      - {activity.title}: {activity.description}")

                print("   Reflective Questions:")
                for rq in subtopic.reflective_questions:
                    print(f"      - {rq.question}")

                print("   Assessment Ideas:")
                for assessment in subtopic.assessment_ideas:
                    print(f"      - {assessment.type.capitalize()}: {assessment.description}")

<<<<<<< HEAD
        print("\n" + "=" * 80)


class Flashcard(BaseModel):
    front: str = Field(..., description="The front side of the flashcard with a question or key term")
    back: str = Field(..., description="The back side of the flashcard with the answer or definition")
    explanation: Optional[str] = Field(None, description="An optional explanation or additional context")

class FlashcardSet(BaseModel):
    title: str = Field(..., description="The title or topic of the flashcard set")
    flashcards: List[Flashcard] = Field(..., description="A list of flashcards in this set")

    def show(self):
        print("=" * 80)
        print(f"Flashcard Set: {self.title}")
        print("=" * 80)
        for i, flashcard in enumerate(self.flashcards, 1):
            print(f"\n{i}. Front: {flashcard.front}")
            print(f"   Back: {flashcard.back}")
            if flashcard.explanation:
                print(f"   Explanation: {flashcard.explanation}")
        print("\n" + "=" * 80)
=======
        print("\nLearning Adaptations: ", self.learning_adaptations or "None")
        print("Real-World Applications: ", self.real_world_applications or "None")
        print("Ethical Considerations: ", self.ethical_considerations or "None")
>>>>>>> 7024058d
<|MERGE_RESOLUTION|>--- conflicted
+++ resolved
@@ -1,8 +1,4 @@
-<<<<<<< HEAD
 from typing import Optional, Type, Any ,List
-=======
-from typing import List, Optional
->>>>>>> 7024058d
 from pydantic import BaseModel, Field
 
 class ContentElement(BaseModel):
@@ -77,7 +73,6 @@
                 for assessment in subtopic.assessment_ideas:
                     print(f"      - {assessment.type.capitalize()}: {assessment.description}")
 
-<<<<<<< HEAD
         print("\n" + "=" * 80)
 
 
@@ -100,8 +95,6 @@
             if flashcard.explanation:
                 print(f"   Explanation: {flashcard.explanation}")
         print("\n" + "=" * 80)
-=======
         print("\nLearning Adaptations: ", self.learning_adaptations or "None")
         print("Real-World Applications: ", self.real_world_applications or "None")
-        print("Ethical Considerations: ", self.ethical_considerations or "None")
->>>>>>> 7024058d
+        print("Ethical Considerations: ", self.ethical_considerations or "None")