--- conflicted
+++ resolved
@@ -256,8 +256,6 @@
         response = llm.predict(prompt)
         return response.split(';')
 
-<<<<<<< HEAD
-=======
     def _process_math_result(self, math_result: Any) -> str:
         """Helper method to process and extract numerical answer from LLMMathChain result"""
         if isinstance(math_result, dict):
@@ -279,7 +277,6 @@
         
         raise ValueError("Could not extract numerical result from LLMMathChain response")
     
->>>>>>> c53968de
     def generate_mcq_math(
         self,
         topic: str,
@@ -290,10 +287,6 @@
         response_model: Optional[Type[Any]] = None,
         **kwargs
     ) -> Any:
-<<<<<<< HEAD
-
-=======
->>>>>>> c53968de
         if response_model is None:
             parser = PydanticOutputParser(pydantic_object=MCQListMath)
         else:
@@ -325,13 +318,8 @@
         if custom_instructions:
             prompt_template += f"\n\nAdditional Instructions:\n{custom_instructions}"
 
-<<<<<<< HEAD
-        prompt_template += "\nThe response should be in JSON format. \n {format_instructions}"
-  
-=======
         prompt_template += "\nThe response should be in JSON format.\n{format_instructions}"
 
->>>>>>> c53968de
         question_prompt = PromptTemplate(
             input_variables=["num", "topic"],
             template=prompt_template,
@@ -343,12 +331,6 @@
             {"num": num, "topic": topic, **kwargs},
         )
         results = results.content
-<<<<<<< HEAD
-
-        structured_output = parser.parse(results)
-
-        llm_math = LLMMathChain.from_llm(llm=self.llm, verbose=False)
-=======
 
         try:
             structured_output = parser.parse(results)
@@ -359,38 +341,10 @@
             return MCQListMath()
 
         llm_math = LLMMathChain.from_llm(llm=self.llm, verbose=True)
->>>>>>> c53968de
 
         for question in structured_output.questions:
             if question.requires_math:
                 try:
-<<<<<<< HEAD
-                    with get_openai_callback() as cb:
-                        result = llm_math.invoke({"question": question.question})
-                        result = result['result'].strip().split(":")[-1]
-                        result = float(result)
-                        result = f"{result:.2f}"
-
-                    question.explanation += f"\n\nMath solution: {result}"
-
-                    # Generate the correct and incorrect options
-                    correct_option = Option(text=str(result.lstrip()), correct='true')
-                    incorrect_options = [
-                        Option(text=opt.strip(), correct='false')
-                        for opt in self.generate_similar_options(question.question, result)
-                    ]
-
-                    # Ensure there are 3 incorrect options
-                    while len(incorrect_options) < 3:
-                        incorrect_options.append(Option(text="N/A", correct='false'))
-
-                    # Assign the options and shuffle them
-                    question.options = [correct_option] + incorrect_options[:3]
-                    random.shuffle(question.options)
-
-                except Exception as e:
-                    print(f"LLMMathChain failed to answer: {str(e)}")
-=======
                     # Extract numerical expression from the question
                     math_result = llm_math.invoke({"question": question.question})
                     
@@ -437,6 +391,5 @@
                         Option(text="N/A", correct='false'),
                         Option(text="N/A", correct='false')
                     ]
->>>>>>> c53968de
 
         return structured_output