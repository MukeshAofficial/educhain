--- conflicted
+++ resolved
@@ -5,14 +5,12 @@
 from langchain.chains import LLMChain
 from langchain.output_parsers import PydanticOutputParser
 from educhain.core.config import LLMConfig
-<<<<<<< HEAD
-from educhain.models.content_models import LessonPlan, StudyGuide, CareerConnections
+
+from educhain.models.content_models import StudyGuide, CareerConnections
 import json
-=======
 from educhain.models.content_models import LessonPlan
 from educhain.models.content_models import FlashcardSet 
 
->>>>>>> b4a3ae46
 
 class ContentEngine:
     def __init__(self, llm_config: Optional[LLMConfig] = None):
@@ -379,7 +377,6 @@
             print(f"Error parsing output: {e}")
             print("Raw output:")
             print(results)
-<<<<<<< HEAD
             return response_model(
                 topic=topic,
                 industry_overview="Error generating content",
@@ -413,7 +410,7 @@
                     "url": "N/A"
                 }]
             )
-=======
+          
             return response_model()
     
     def generate_flashcards(
@@ -474,5 +471,4 @@
             print(f"Error parsing output: {e}")
             print("Raw output:")
             print(results.content)
-            return FlashcardSet(title=topic, flashcards=[])
->>>>>>> b4a3ae46
+            return FlashcardSet(title=topic, flashcards=[])